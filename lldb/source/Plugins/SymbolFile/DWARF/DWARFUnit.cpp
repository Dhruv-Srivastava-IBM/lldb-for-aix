//===-- DWARFUnit.cpp -----------------------------------------------------===//
//
// Part of the LLVM Project, under the Apache License v2.0 with LLVM Exceptions.
// See https://llvm.org/LICENSE.txt for license information.
// SPDX-License-Identifier: Apache-2.0 WITH LLVM-exception
//
//===----------------------------------------------------------------------===//

#include "DWARFUnit.h"

#include "lldb/Core/Module.h"
#include "lldb/Symbol/ObjectFile.h"
#include "lldb/Utility/LLDBAssert.h"
#include "lldb/Utility/StreamString.h"
#include "lldb/Utility/Timer.h"
#include "llvm/DebugInfo/DWARF/DWARFDebugAbbrev.h"
#include "llvm/DebugInfo/DWARF/DWARFDebugLoc.h"
#include "llvm/Object/Error.h"

#include "DWARFCompileUnit.h"
#include "DWARFDebugAranges.h"
#include "DWARFDebugInfo.h"
#include "DWARFTypeUnit.h"
#include "LogChannelDWARF.h"
#include "SymbolFileDWARFDwo.h"
#include <optional>

using namespace lldb;
using namespace lldb_private;
using namespace lldb_private::dwarf;
using namespace lldb_private::plugin::dwarf;

extern int g_verbose;

DWARFUnit::DWARFUnit(SymbolFileDWARF &dwarf, lldb::user_id_t uid,
                     const llvm::DWARFUnitHeader &header,
                     const llvm::DWARFAbbreviationDeclarationSet &abbrevs,
                     DIERef::Section section, bool is_dwo)
    : UserID(uid), m_dwarf(dwarf), m_header(header), m_abbrevs(&abbrevs),
      m_cancel_scopes(false), m_section(section), m_is_dwo(is_dwo),
      m_has_parsed_non_skeleton_unit(false), m_dwo_id(header.getDWOId()) {}

DWARFUnit::~DWARFUnit() = default;

// Parses first DIE of a compile unit, excluding DWO.
void DWARFUnit::ExtractUnitDIENoDwoIfNeeded() {
  {
    llvm::sys::ScopedReader lock(m_first_die_mutex);
    if (m_first_die)
      return; // Already parsed
  }
  llvm::sys::ScopedWriter lock(m_first_die_mutex);
  if (m_first_die)
    return; // Already parsed

  ElapsedTime elapsed(m_dwarf.GetDebugInfoParseTimeRef());

  // Set the offset to that of the first DIE and calculate the start of the
  // next compilation unit header.
  lldb::offset_t offset = GetFirstDIEOffset();

  // We are in our compile unit, parse starting at the offset we were told to
  // parse
  const DWARFDataExtractor &data = GetData();
  if (offset < GetNextUnitOffset() &&
      m_first_die.Extract(data, this, &offset)) {
    AddUnitDIE(m_first_die);
    return;
  }
}

// Parses first DIE of a compile unit including DWO.
void DWARFUnit::ExtractUnitDIEIfNeeded() {
  ExtractUnitDIENoDwoIfNeeded();

  if (m_has_parsed_non_skeleton_unit)
    return;

  m_has_parsed_non_skeleton_unit = true;
  m_dwo_error.Clear();

  if (!m_dwo_id)
    return; // No DWO file.

  std::shared_ptr<SymbolFileDWARFDwo> dwo_symbol_file =
      m_dwarf.GetDwoSymbolFileForCompileUnit(*this, m_first_die);
  if (!dwo_symbol_file)
    return;

  DWARFUnit *dwo_cu = dwo_symbol_file->GetDWOCompileUnitForHash(*m_dwo_id);

  if (!dwo_cu) {
    SetDwoError(Status::createWithFormat(
        "unable to load .dwo file from \"{0}\" due to ID ({1:x16}) mismatch "
        "for skeleton DIE at {2:x8}",
        dwo_symbol_file->GetObjectFile()->GetFileSpec().GetPath().c_str(),
        *m_dwo_id, m_first_die.GetOffset()));
    return; // Can't fetch the compile unit from the dwo file.
  }
  // If the skeleton compile unit gets its unit DIE parsed first, then this
  // will fill in the DWO file's back pointer to this skeleton compile unit.
  // If the DWO files get parsed on their own first the skeleton back link
  // can be done manually in DWARFUnit::GetSkeletonCompileUnit() which will
  // do a reverse lookup and cache the result.
  dwo_cu->SetSkeletonUnit(this);

  DWARFBaseDIE dwo_cu_die = dwo_cu->GetUnitDIEOnly();
  if (!dwo_cu_die.IsValid()) {
    // Can't fetch the compile unit DIE from the dwo file.
    SetDwoError(Status::createWithFormat(
        "unable to extract compile unit DIE from .dwo file for skeleton "
        "DIE at {0:x16}",
        m_first_die.GetOffset()));
    return;
  }

  // Here for DWO CU we want to use the address base set in the skeleton unit
  // (DW_AT_addr_base) if it is available and use the DW_AT_GNU_addr_base
  // otherwise. We do that because pre-DWARF v5 could use the DW_AT_GNU_*
  // attributes which were applicable to the DWO units. The corresponding
  // DW_AT_* attributes standardized in DWARF v5 are also applicable to the
  // main unit in contrast.
  if (m_addr_base)
    dwo_cu->SetAddrBase(*m_addr_base);
  else if (m_gnu_addr_base)
    dwo_cu->SetAddrBase(*m_gnu_addr_base);

  if (GetVersion() <= 4 && m_gnu_ranges_base)
    dwo_cu->SetRangesBase(*m_gnu_ranges_base);
  else if (dwo_symbol_file->GetDWARFContext()
               .getOrLoadRngListsData()
               .GetByteSize() > 0)
    dwo_cu->SetRangesBase(llvm::DWARFListTableHeader::getHeaderSize(DWARF32));

  if (GetVersion() >= 5 &&
      dwo_symbol_file->GetDWARFContext().getOrLoadLocListsData().GetByteSize() >
          0)
    dwo_cu->SetLoclistsBase(llvm::DWARFListTableHeader::getHeaderSize(DWARF32));

  dwo_cu->SetBaseAddress(GetBaseAddress());

  m_dwo = std::shared_ptr<DWARFUnit>(std::move(dwo_symbol_file), dwo_cu);
}

// Parses a compile unit and indexes its DIEs if it hasn't already been done.
// It will leave this compile unit extracted forever.
void DWARFUnit::ExtractDIEsIfNeeded() {
  m_cancel_scopes = true;

  {
    llvm::sys::ScopedReader lock(m_die_array_mutex);
    if (!m_die_array.empty())
      return; // Already parsed
  }
  llvm::sys::ScopedWriter lock(m_die_array_mutex);
  if (!m_die_array.empty())
    return; // Already parsed

  ExtractDIEsRWLocked();
}

// Parses a compile unit and indexes its DIEs if it hasn't already been done.
// It will clear this compile unit after returned instance gets out of scope,
// no other ScopedExtractDIEs instance is running for this compile unit
// and no ExtractDIEsIfNeeded() has been executed during this ScopedExtractDIEs
// lifetime.
DWARFUnit::ScopedExtractDIEs DWARFUnit::ExtractDIEsScoped() {
  ScopedExtractDIEs scoped(*this);

  {
    llvm::sys::ScopedReader lock(m_die_array_mutex);
    if (!m_die_array.empty())
      return scoped; // Already parsed
  }
  llvm::sys::ScopedWriter lock(m_die_array_mutex);
  if (!m_die_array.empty())
    return scoped; // Already parsed

  // Otherwise m_die_array would be already populated.
  lldbassert(!m_cancel_scopes);

  ExtractDIEsRWLocked();
  scoped.m_clear_dies = true;
  return scoped;
}

DWARFUnit::ScopedExtractDIEs::ScopedExtractDIEs(DWARFUnit &cu) : m_cu(&cu) {
  m_cu->m_die_array_scoped_mutex.lock_shared();
}

DWARFUnit::ScopedExtractDIEs::~ScopedExtractDIEs() {
  if (!m_cu)
    return;
  m_cu->m_die_array_scoped_mutex.unlock_shared();
  if (!m_clear_dies || m_cu->m_cancel_scopes)
    return;
  // Be sure no other ScopedExtractDIEs is running anymore.
  llvm::sys::ScopedWriter lock_scoped(m_cu->m_die_array_scoped_mutex);
  llvm::sys::ScopedWriter lock(m_cu->m_die_array_mutex);
  if (m_cu->m_cancel_scopes)
    return;
  m_cu->ClearDIEsRWLocked();
}

DWARFUnit::ScopedExtractDIEs::ScopedExtractDIEs(ScopedExtractDIEs &&rhs)
    : m_cu(rhs.m_cu), m_clear_dies(rhs.m_clear_dies) {
  rhs.m_cu = nullptr;
}

DWARFUnit::ScopedExtractDIEs &
DWARFUnit::ScopedExtractDIEs::operator=(DWARFUnit::ScopedExtractDIEs &&rhs) {
  m_cu = rhs.m_cu;
  rhs.m_cu = nullptr;
  m_clear_dies = rhs.m_clear_dies;
  return *this;
}

// Parses a compile unit and indexes its DIEs, m_die_array_mutex must be
// held R/W and m_die_array must be empty.
void DWARFUnit::ExtractDIEsRWLocked() {
  llvm::sys::ScopedWriter first_die_lock(m_first_die_mutex);

  ElapsedTime elapsed(m_dwarf.GetDebugInfoParseTimeRef());
  LLDB_SCOPED_TIMERF(
      "%s",
      llvm::formatv("{0:x16}: DWARFUnit::ExtractDIEsIfNeeded()", GetOffset())
          .str()
          .c_str());

  // Set the offset to that of the first DIE and calculate the start of the
  // next compilation unit header.
  lldb::offset_t offset = GetFirstDIEOffset();
  lldb::offset_t next_cu_offset = GetNextUnitOffset();

  DWARFDebugInfoEntry die;

  uint32_t depth = 0;
  // We are in our compile unit, parse starting at the offset we were told to
  // parse
  const DWARFDataExtractor &data = GetData();
  std::vector<uint32_t> die_index_stack;
  die_index_stack.reserve(32);
  die_index_stack.push_back(0);
  bool prev_die_had_children = false;
  while (offset < next_cu_offset && die.Extract(data, this, &offset)) {
    const bool null_die = die.IsNULL();
    if (depth == 0) {
      assert(m_die_array.empty() && "Compile unit DIE already added");

      // The average bytes per DIE entry has been seen to be around 14-20 so
      // lets pre-reserve half of that since we are now stripping the NULL
      // tags.

      // Only reserve the memory if we are adding children of the main
      // compile unit DIE. The compile unit DIE is always the first entry, so
      // if our size is 1, then we are adding the first compile unit child
      // DIE and should reserve the memory.
      m_die_array.reserve(GetDebugInfoSize() / 24);
      m_die_array.push_back(die);

      if (!m_first_die)
        AddUnitDIE(m_die_array.front());

      // With -fsplit-dwarf-inlining, clang will emit non-empty skeleton compile
      // units. We are not able to access these DIE *and* the dwo file
      // simultaneously. We also don't need to do that as the dwo file will
      // contain a superset of information. So, we don't even attempt to parse
      // any remaining DIEs.
      if (m_dwo) {
        m_die_array.front().SetHasChildren(false);
        break;
      }

    } else {
      if (null_die) {
        if (prev_die_had_children) {
          // This will only happen if a DIE says is has children but all it
          // contains is a NULL tag. Since we are removing the NULL DIEs from
          // the list (saves up to 25% in C++ code), we need a way to let the
          // DIE know that it actually doesn't have children.
          if (!m_die_array.empty())
            m_die_array.back().SetHasChildren(false);
        }
      } else {
        die.SetParentIndex(m_die_array.size() - die_index_stack[depth - 1]);

        if (die_index_stack.back())
          m_die_array[die_index_stack.back()].SetSiblingIndex(
              m_die_array.size() - die_index_stack.back());

        // Only push the DIE if it isn't a NULL DIE
        m_die_array.push_back(die);
      }
    }

    if (null_die) {
      // NULL DIE.
      if (!die_index_stack.empty())
        die_index_stack.pop_back();

      if (depth > 0)
        --depth;
      prev_die_had_children = false;
    } else {
      die_index_stack.back() = m_die_array.size() - 1;
      // Normal DIE
      const bool die_has_children = die.HasChildren();
      if (die_has_children) {
        die_index_stack.push_back(0);
        ++depth;
      }
      prev_die_had_children = die_has_children;
    }

    if (depth == 0)
      break; // We are done with this compile unit!
  }

  if (!m_die_array.empty()) {
    // The last die cannot have children (if it did, it wouldn't be the last
    // one). This only makes a difference for malformed dwarf that does not have
    // a terminating null die.
    m_die_array.back().SetHasChildren(false);

    if (m_first_die) {
      // Only needed for the assertion.
      m_first_die.SetHasChildren(m_die_array.front().HasChildren());
      lldbassert(m_first_die == m_die_array.front());
    }
    m_first_die = m_die_array.front();
  }

  m_die_array.shrink_to_fit();

  if (m_dwo)
    m_dwo->ExtractDIEsIfNeeded();
}

// This is used when a split dwarf is enabled.
// A skeleton compilation unit may contain the DW_AT_str_offsets_base attribute
// that points to the first string offset of the CU contribution to the
// .debug_str_offsets. At the same time, the corresponding split debug unit also
// may use DW_FORM_strx* forms pointing to its own .debug_str_offsets.dwo and
// for that case, we should find the offset (skip the section header).
void DWARFUnit::SetDwoStrOffsetsBase() {
  lldb::offset_t baseOffset = 0;

  if (const llvm::DWARFUnitIndex::Entry *entry = m_header.getIndexEntry()) {
    if (const auto *contribution =
            entry->getContribution(llvm::DW_SECT_STR_OFFSETS))
      baseOffset = contribution->getOffset();
    else
      return;
  }

  if (GetVersion() >= 5) {
    const DWARFDataExtractor &strOffsets =
        GetSymbolFileDWARF().GetDWARFContext().getOrLoadStrOffsetsData();
    uint64_t length = strOffsets.GetU32(&baseOffset);
    if (length == 0xffffffff)
      length = strOffsets.GetU64(&baseOffset);

    // Check version.
    if (strOffsets.GetU16(&baseOffset) < 5)
      return;

    // Skip padding.
    baseOffset += 2;
  }

  SetStrOffsetsBase(baseOffset);
}

std::optional<uint64_t> DWARFUnit::GetDWOId() {
  ExtractUnitDIENoDwoIfNeeded();
  return m_dwo_id;
}

// m_die_array_mutex must be already held as read/write.
void DWARFUnit::AddUnitDIE(const DWARFDebugInfoEntry &cu_die) {
  DWARFAttributes attributes = cu_die.GetAttributes(this);

  // Extract DW_AT_addr_base first, as other attributes may need it.
  for (size_t i = 0; i < attributes.Size(); ++i) {
    if (attributes.AttributeAtIndex(i) != DW_AT_addr_base)
      continue;
    DWARFFormValue form_value;
    if (attributes.ExtractFormValueAtIndex(i, form_value)) {
      SetAddrBase(form_value.Unsigned());
      break;
    }
  }

  for (size_t i = 0; i < attributes.Size(); ++i) {
    dw_attr_t attr = attributes.AttributeAtIndex(i);
    DWARFFormValue form_value;
    if (!attributes.ExtractFormValueAtIndex(i, form_value))
      continue;
    switch (attr) {
    default:
      break;
    case DW_AT_loclists_base:
      SetLoclistsBase(form_value.Unsigned());
      break;
    case DW_AT_rnglists_base:
      SetRangesBase(form_value.Unsigned());
      break;
    case DW_AT_str_offsets_base:
      SetStrOffsetsBase(form_value.Unsigned());
      break;
    case DW_AT_low_pc:
      SetBaseAddress(form_value.Address());
      break;
    case DW_AT_entry_pc:
      // If the value was already set by DW_AT_low_pc, don't update it.
      if (m_base_addr == LLDB_INVALID_ADDRESS)
        SetBaseAddress(form_value.Address());
      break;
    case DW_AT_stmt_list:
      m_line_table_offset = form_value.Unsigned();
      break;
    case DW_AT_GNU_addr_base:
      m_gnu_addr_base = form_value.Unsigned();
      break;
    case DW_AT_GNU_ranges_base:
      m_gnu_ranges_base = form_value.Unsigned();
      break;
    case DW_AT_GNU_dwo_id:
      m_dwo_id = form_value.Unsigned();
      break;
    }
  }

  if (m_is_dwo) {
    m_has_parsed_non_skeleton_unit = true;
    SetDwoStrOffsetsBase();
    return;
  }
}

size_t DWARFUnit::GetDebugInfoSize() const {
  return GetLengthByteSize() + GetLength() - GetHeaderByteSize();
}

const llvm::DWARFAbbreviationDeclarationSet *
DWARFUnit::GetAbbreviations() const {
  return m_abbrevs;
}

dw_offset_t DWARFUnit::GetAbbrevOffset() const {
  return m_abbrevs ? m_abbrevs->getOffset() : DW_INVALID_OFFSET;
}

dw_offset_t DWARFUnit::GetLineTableOffset() {
  ExtractUnitDIENoDwoIfNeeded();
  return m_line_table_offset;
}

void DWARFUnit::SetAddrBase(dw_addr_t addr_base) { m_addr_base = addr_base; }

// Parse the rangelist table header, including the optional array of offsets
// following it (DWARF v5 and later).
template <typename ListTableType>
static llvm::Expected<ListTableType>
ParseListTableHeader(const llvm::DWARFDataExtractor &data, uint64_t offset,
                     DwarfFormat format) {
  // We are expected to be called with Offset 0 or pointing just past the table
  // header. Correct Offset in the latter case so that it points to the start
  // of the header.
  if (offset == 0) {
    // This means DW_AT_rnglists_base is missing and therefore DW_FORM_rnglistx
    // cannot be handled. Returning a default-constructed ListTableType allows
    // DW_FORM_sec_offset to be supported.
    return ListTableType();
  }

  uint64_t HeaderSize = llvm::DWARFListTableHeader::getHeaderSize(format);
  if (offset < HeaderSize)
    return llvm::createStringError(std::errc::invalid_argument,
                                   "did not detect a valid"
                                   " list table with base = 0x%" PRIx64 "\n",
                                   offset);
  offset -= HeaderSize;
  ListTableType Table;
  if (llvm::Error E = Table.extractHeaderAndOffsets(data, &offset))
    return std::move(E);
  return Table;
}

void DWARFUnit::SetLoclistsBase(dw_addr_t loclists_base) {
  uint64_t offset = 0;
  if (const llvm::DWARFUnitIndex::Entry *entry = m_header.getIndexEntry()) {
    const auto *contribution = entry->getContribution(llvm::DW_SECT_LOCLISTS);
    if (!contribution) {
      GetSymbolFileDWARF().GetObjectFile()->GetModule()->ReportError(
          "Failed to find location list contribution for CU with DWO Id "
          "{0:x16}",
          *GetDWOId());
      return;
    }
    offset += contribution->getOffset();
  }
  m_loclists_base = loclists_base;

  uint64_t header_size = llvm::DWARFListTableHeader::getHeaderSize(DWARF32);
  if (loclists_base < header_size)
    return;

  m_loclist_table_header.emplace(".debug_loclists", "locations");
  offset += loclists_base - header_size;
  if (llvm::Error E = m_loclist_table_header->extract(
          m_dwarf.GetDWARFContext().getOrLoadLocListsData().GetAsLLVMDWARF(),
          &offset)) {
    GetSymbolFileDWARF().GetObjectFile()->GetModule()->ReportError(
        "Failed to extract location list table at offset {0:x16} (location "
        "list base: {1:x16}): {2}",
        offset, loclists_base, toString(std::move(E)).c_str());
  }
}

std::unique_ptr<llvm::DWARFLocationTable>
DWARFUnit::GetLocationTable(const DataExtractor &data) const {
  llvm::DWARFDataExtractor llvm_data(
      data.GetData(), data.GetByteOrder() == lldb::eByteOrderLittle,
      data.GetAddressByteSize());

  if (m_is_dwo || GetVersion() >= 5)
    return std::make_unique<llvm::DWARFDebugLoclists>(llvm_data, GetVersion());
  return std::make_unique<llvm::DWARFDebugLoc>(llvm_data);
}

DWARFDataExtractor DWARFUnit::GetLocationData() const {
  DWARFContext &Ctx = GetSymbolFileDWARF().GetDWARFContext();
  const DWARFDataExtractor &data =
      GetVersion() >= 5 ? Ctx.getOrLoadLocListsData() : Ctx.getOrLoadLocData();
  if (const llvm::DWARFUnitIndex::Entry *entry = m_header.getIndexEntry()) {
    if (const auto *contribution = entry->getContribution(
            GetVersion() >= 5 ? llvm::DW_SECT_LOCLISTS : llvm::DW_SECT_EXT_LOC))
      return DWARFDataExtractor(data, contribution->getOffset(),
                                contribution->getLength32());
    return DWARFDataExtractor();
  }
  return data;
}

DWARFDataExtractor DWARFUnit::GetRnglistData() const {
  DWARFContext &Ctx = GetSymbolFileDWARF().GetDWARFContext();
  const DWARFDataExtractor &data = Ctx.getOrLoadRngListsData();
  if (const llvm::DWARFUnitIndex::Entry *entry = m_header.getIndexEntry()) {
    if (const auto *contribution =
            entry->getContribution(llvm::DW_SECT_RNGLISTS))
      return DWARFDataExtractor(data, contribution->getOffset(),
                                contribution->getLength32());
    GetSymbolFileDWARF().GetObjectFile()->GetModule()->ReportError(
        "Failed to find range list contribution for CU with signature {0:x16}",
        entry->getSignature());

    return DWARFDataExtractor();
  }
  return data;
}

void DWARFUnit::SetRangesBase(dw_addr_t ranges_base) {
  lldbassert(!m_rnglist_table_done);

  m_ranges_base = ranges_base;
}

const std::optional<llvm::DWARFDebugRnglistTable> &
DWARFUnit::GetRnglistTable() {
  if (GetVersion() >= 5 && !m_rnglist_table_done) {
    m_rnglist_table_done = true;
    if (auto table_or_error =
            ParseListTableHeader<llvm::DWARFDebugRnglistTable>(
                GetRnglistData().GetAsLLVMDWARF(), m_ranges_base, DWARF32))
      m_rnglist_table = std::move(table_or_error.get());
    else
      GetSymbolFileDWARF().GetObjectFile()->GetModule()->ReportError(
          "Failed to extract range list table at offset {0:x16}: {1}",
          m_ranges_base, toString(table_or_error.takeError()).c_str());
  }
  return m_rnglist_table;
}

// This function is called only for DW_FORM_rnglistx.
llvm::Expected<uint64_t> DWARFUnit::GetRnglistOffset(uint32_t Index) {
  if (!GetRnglistTable())
    return llvm::createStringError(std::errc::invalid_argument,
                                   "missing or invalid range list table");
  if (!m_ranges_base)
    return llvm::createStringError(
        std::errc::invalid_argument,
        llvm::formatv("DW_FORM_rnglistx cannot be used without "
                      "DW_AT_rnglists_base for CU at {0:x16}",
                      GetOffset())
            .str()
            .c_str());
  if (std::optional<uint64_t> off = GetRnglistTable()->getOffsetEntry(
          GetRnglistData().GetAsLLVM(), Index))
    return *off + m_ranges_base;
  return llvm::createStringError(
      std::errc::invalid_argument,
      "invalid range list table index %u; OffsetEntryCount is %u, "
      "DW_AT_rnglists_base is %" PRIu64,
      Index, GetRnglistTable()->getOffsetEntryCount(), m_ranges_base);
}

void DWARFUnit::SetStrOffsetsBase(dw_offset_t str_offsets_base) {
  m_str_offsets_base = str_offsets_base;
}

dw_addr_t DWARFUnit::ReadAddressFromDebugAddrSection(uint32_t index) const {
  uint32_t index_size = GetAddressByteSize();
  dw_offset_t addr_base = GetAddrBase();
  dw_addr_t offset = addr_base + static_cast<dw_addr_t>(index) * index_size;
  const DWARFDataExtractor &data =
      m_dwarf.GetDWARFContext().getOrLoadAddrData();
  if (data.ValidOffsetForDataOfSize(offset, index_size))
    return data.GetMaxU64_unchecked(&offset, index_size);
  return LLDB_INVALID_ADDRESS;
}

// It may be called only with m_die_array_mutex held R/W.
void DWARFUnit::ClearDIEsRWLocked() {
  m_die_array.clear();
  m_die_array.shrink_to_fit();

  if (m_dwo && !m_dwo->m_cancel_scopes)
    m_dwo->ClearDIEsRWLocked();
}

lldb::ByteOrder DWARFUnit::GetByteOrder() const {
  return m_dwarf.GetObjectFile()->GetByteOrder();
}

void DWARFUnit::SetBaseAddress(dw_addr_t base_addr) { m_base_addr = base_addr; }

// Compare function DWARFDebugAranges::Range structures
static bool CompareDIEOffset(const DWARFDebugInfoEntry &die,
                             const dw_offset_t die_offset) {
  return die.GetOffset() < die_offset;
}

// GetDIE()
//
// Get the DIE (Debug Information Entry) with the specified offset by first
// checking if the DIE is contained within this compile unit and grabbing the
// DIE from this compile unit. Otherwise we grab the DIE from the DWARF file.
DWARFDIE
DWARFUnit::GetDIE(dw_offset_t die_offset) {
  if (die_offset == DW_INVALID_OFFSET)
    return DWARFDIE(); // Not found

  if (!ContainsDIEOffset(die_offset)) {
    GetSymbolFileDWARF().GetObjectFile()->GetModule()->ReportError(
        "GetDIE for DIE {0:x16} is outside of its CU {0:x16}", die_offset,
        GetOffset());
    return DWARFDIE(); // Not found
  }

  ExtractDIEsIfNeeded();
  DWARFDebugInfoEntry::const_iterator end = m_die_array.cend();
  DWARFDebugInfoEntry::const_iterator pos =
      lower_bound(m_die_array.cbegin(), end, die_offset, CompareDIEOffset);

  if (pos != end && die_offset == (*pos).GetOffset())
    return DWARFDIE(this, &(*pos));
  return DWARFDIE(); // Not found
}

llvm::StringRef DWARFUnit::PeekDIEName(dw_offset_t die_offset) {
  DWARFDebugInfoEntry die;
  if (!die.Extract(GetData(), this, &die_offset))
    return llvm::StringRef();

  // Does die contain a DW_AT_Name?
  if (const char *name =
          die.GetAttributeValueAsString(this, DW_AT_name, nullptr))
    return name;

  // Does its DW_AT_specification or DW_AT_abstract_origin contain an AT_Name?
  for (auto attr : {DW_AT_specification, DW_AT_abstract_origin}) {
    DWARFFormValue form_value;
    if (!die.GetAttributeValue(this, attr, form_value))
      continue;
    auto [unit, offset] = form_value.ReferencedUnitAndOffset();
    if (unit)
      if (auto name = unit->PeekDIEName(offset); !name.empty())
        return name;
  }

  return llvm::StringRef();
}

DWARFUnit &DWARFUnit::GetNonSkeletonUnit() {
  ExtractUnitDIEIfNeeded();
  if (m_dwo)
    return *m_dwo;
  return *this;
}

uint8_t DWARFUnit::GetAddressByteSize(const DWARFUnit *cu) {
  if (cu)
    return cu->GetAddressByteSize();
  return DWARFUnit::GetDefaultAddressSize();
}

uint8_t DWARFUnit::GetDefaultAddressSize() { return 4; }

DWARFCompileUnit *DWARFUnit::GetSkeletonUnit() {
  if (m_skeleton_unit == nullptr && IsDWOUnit()) {
    SymbolFileDWARFDwo *dwo =
        llvm::dyn_cast_or_null<SymbolFileDWARFDwo>(&GetSymbolFileDWARF());
    // Do a reverse lookup if the skeleton compile unit wasn't set.
    if (dwo)
      m_skeleton_unit = dwo->GetBaseSymbolFile().GetSkeletonUnit(this);
  }
  return llvm::dyn_cast_or_null<DWARFCompileUnit>(m_skeleton_unit);
}

void DWARFUnit::SetSkeletonUnit(DWARFUnit *skeleton_unit) {
  // If someone is re-setting the skeleton compile unit backlink, make sure
  // it is setting it to a valid value when it wasn't valid, or if the
  // value in m_skeleton_unit was valid, it should be the same value.
  assert(skeleton_unit);
  assert(m_skeleton_unit == nullptr || m_skeleton_unit == skeleton_unit);
  m_skeleton_unit = skeleton_unit;
}

bool DWARFUnit::Supports_DW_AT_APPLE_objc_complete_type() {
  return GetProducer() != eProducerLLVMGCC;
}

bool DWARFUnit::DW_AT_decl_file_attributes_are_invalid() {
  // llvm-gcc makes completely invalid decl file attributes and won't ever be
  // fixed, so we need to know to ignore these.
  return GetProducer() == eProducerLLVMGCC;
}

bool DWARFUnit::Supports_unnamed_objc_bitfields() {
  if (GetProducer() == eProducerClang)
    return GetProducerVersion() >= llvm::VersionTuple(425, 0, 13);
  // Assume all other compilers didn't have incorrect ObjC bitfield info.
  return true;
}

void DWARFUnit::ParseProducerInfo() {
  m_producer = eProducerOther;
  const DWARFDebugInfoEntry *die = GetUnitDIEPtrOnly();
  if (!die)
    return;

  llvm::StringRef producer(
      die->GetAttributeValueAsString(this, DW_AT_producer, nullptr));
  if (producer.empty())
    return;

  static const RegularExpression g_swiftlang_version_regex(
      llvm::StringRef(R"(swiftlang-([0-9]+\.[0-9]+\.[0-9]+(\.[0-9]+)?))"));
  static const RegularExpression g_clang_version_regex(
      llvm::StringRef(R"(clang-([0-9]+\.[0-9]+\.[0-9]+(\.[0-9]+)?))"));
  static const RegularExpression g_llvm_gcc_regex(
      llvm::StringRef(R"(4\.[012]\.[01] )"
                      R"(\(Based on Apple Inc\. build [0-9]+\) )"
                      R"(\(LLVM build [\.0-9]+\)$)"));

  llvm::SmallVector<llvm::StringRef, 3> matches;
  if (g_swiftlang_version_regex.Execute(producer, &matches)) {
    m_producer_version.tryParse(matches[1]);
    m_producer = eProducerSwift;
  } else if (producer.contains("clang")) {
    if (g_clang_version_regex.Execute(producer, &matches))
      m_producer_version.tryParse(matches[1]);
    m_producer = eProducerClang;
  } else if (producer.contains("GNU")) {
    m_producer = eProducerGCC;
  } else if (g_llvm_gcc_regex.Execute(producer)) {
    m_producer = eProducerLLVMGCC;
  }
}

DWARFProducer DWARFUnit::GetProducer() {
  if (m_producer == eProducerInvalid)
    ParseProducerInfo();
  return m_producer;
}

llvm::VersionTuple DWARFUnit::GetProducerVersion() {
  if (m_producer_version.empty())
    ParseProducerInfo();
  return m_producer_version;
}

uint64_t DWARFUnit::GetDWARFLanguageType() {
  if (m_language_type)
    return *m_language_type;

  const DWARFDebugInfoEntry *die = GetUnitDIEPtrOnly();
  if (!die)
    m_language_type = 0;
  else
    m_language_type = die->GetAttributeValueAsUnsigned(this, DW_AT_language, 0);
  return *m_language_type;
}

bool DWARFUnit::GetIsOptimized() {
  if (m_is_optimized == eLazyBoolCalculate) {
    const DWARFDebugInfoEntry *die = GetUnitDIEPtrOnly();
    if (die) {
      m_is_optimized = eLazyBoolNo;
      if (die->GetAttributeValueAsUnsigned(this, DW_AT_APPLE_optimized, 0) ==
          1) {
        m_is_optimized = eLazyBoolYes;
      }
    }
  }
  return m_is_optimized == eLazyBoolYes;
}

FileSpec::Style DWARFUnit::GetPathStyle() {
  if (!m_comp_dir)
    ComputeCompDirAndGuessPathStyle();
  return m_comp_dir->GetPathStyle();
}

const FileSpec &DWARFUnit::GetCompilationDirectory() {
  if (!m_comp_dir)
    ComputeCompDirAndGuessPathStyle();
  return *m_comp_dir;
}

const FileSpec &DWARFUnit::GetAbsolutePath() {
  if (!m_file_spec)
    ComputeAbsolutePath();
  return *m_file_spec;
}

FileSpec DWARFUnit::GetFile(size_t file_idx) {
  return m_dwarf.GetFile(*this, file_idx);
}

// DWARF2/3 suggests the form hostname:pathname for compilation directory.
// Remove the host part if present.
static llvm::StringRef
removeHostnameFromPathname(llvm::StringRef path_from_dwarf) {
  if (!path_from_dwarf.contains(':'))
    return path_from_dwarf;
  llvm::StringRef host, path;
  std::tie(host, path) = path_from_dwarf.split(':');

  if (host.contains('/'))
    return path_from_dwarf;

  // check whether we have a windows path, and so the first character is a
  // drive-letter not a hostname.
  if (host.size() == 1 && llvm::isAlpha(host[0]) &&
      (path.starts_with("\\") || path.starts_with("/")))
    return path_from_dwarf;

  return path;
}

void DWARFUnit::ComputeCompDirAndGuessPathStyle() {
  m_comp_dir = FileSpec();
  const DWARFDebugInfoEntry *die = GetUnitDIEPtrOnly();
  if (!die)
    return;

  llvm::StringRef comp_dir = removeHostnameFromPathname(
      die->GetAttributeValueAsString(this, DW_AT_comp_dir, nullptr));
  if (!comp_dir.empty()) {
    FileSpec::Style comp_dir_style =
        FileSpec::GuessPathStyle(comp_dir).value_or(FileSpec::Style::native);
    m_comp_dir = FileSpec(comp_dir, comp_dir_style);
  } else {
    // Try to detect the style based on the DW_AT_name attribute, but just store
    // the detected style in the m_comp_dir field.
    const char *name =
        die->GetAttributeValueAsString(this, DW_AT_name, nullptr);
    m_comp_dir = FileSpec(
        "", FileSpec::GuessPathStyle(name).value_or(FileSpec::Style::native));
  }
}

void DWARFUnit::ComputeAbsolutePath() {
  m_file_spec = FileSpec();
  const DWARFDebugInfoEntry *die = GetUnitDIEPtrOnly();
  if (!die)
    return;

  m_file_spec =
      FileSpec(die->GetAttributeValueAsString(this, DW_AT_name, nullptr),
               GetPathStyle());

  if (m_file_spec->IsRelative())
    m_file_spec->MakeAbsolute(GetCompilationDirectory());
}

SymbolFileDWARFDwo *DWARFUnit::GetDwoSymbolFile(bool load_all_debug_info) {
  if (load_all_debug_info)
    ExtractUnitDIEIfNeeded();
  if (m_dwo)
    return &llvm::cast<SymbolFileDWARFDwo>(m_dwo->GetSymbolFileDWARF());
  return nullptr;
}

const DWARFDebugAranges &DWARFUnit::GetFunctionAranges() {
  if (m_func_aranges_up == nullptr) {
    m_func_aranges_up = std::make_unique<DWARFDebugAranges>();
    const DWARFDebugInfoEntry *die = DIEPtr();
    if (die)
      die->BuildFunctionAddressRangeTable(this, m_func_aranges_up.get());

    if (m_dwo) {
      const DWARFDebugInfoEntry *dwo_die = m_dwo->DIEPtr();
      if (dwo_die)
        dwo_die->BuildFunctionAddressRangeTable(m_dwo.get(),
                                                m_func_aranges_up.get());
    }

    const bool minimize = false;
    m_func_aranges_up->Sort(minimize);
  }
  return *m_func_aranges_up;
}

<<<<<<< HEAD
bool UGLY_FLAG_FOR_AIX __attribute__((weak)) = false;

llvm::Error DWARFUnitHeader::ApplyIndexEntry(
    const llvm::DWARFUnitIndex::Entry *index_entry) {
  // We should only be calling this function when the index entry is not set and
  // we have a valid one to set it to.
  assert(index_entry);
  assert(!m_index_entry);

  if (m_abbr_offset)
    return llvm::createStringError(
        llvm::inconvertibleErrorCode(),
        "Package unit with a non-zero abbreviation offset");

  auto *unit_contrib = index_entry->getContribution();
  if (!unit_contrib || unit_contrib->getLength32() != m_length + 4)
    return llvm::createStringError(llvm::inconvertibleErrorCode(),
                                   "Inconsistent DWARF package unit index");

  auto *abbr_entry = index_entry->getContribution(llvm::DW_SECT_ABBREV);
  if (!abbr_entry)
    return llvm::createStringError(
        llvm::inconvertibleErrorCode(),
        "DWARF package index missing abbreviation column");

  m_abbr_offset = abbr_entry->getOffset();
  m_index_entry = index_entry;
  return llvm::Error::success();
}

llvm::Expected<DWARFUnitHeader>
DWARFUnitHeader::extract(const DWARFDataExtractor &data,
                         DIERef::Section section, DWARFContext &context,
                         lldb::offset_t *offset_ptr) {
  DWARFUnitHeader header;
  if (UGLY_FLAG_FOR_AIX) {
    // FIXME: hack to get version
    *offset_ptr += 8;
  }
  header.m_offset = *offset_ptr;
  header.m_length = data.GetDWARFInitialLength(offset_ptr);
  header.m_version = data.GetU16(offset_ptr);
  if (header.m_version == 5) {
    header.m_unit_type = data.GetU8(offset_ptr);
    header.m_addr_size = data.GetU8(offset_ptr);
    header.m_abbr_offset = data.GetDWARFOffset(offset_ptr);
    if (header.m_unit_type == llvm::dwarf::DW_UT_skeleton ||
        header.m_unit_type == llvm::dwarf::DW_UT_split_compile)
      header.m_dwo_id = data.GetU64(offset_ptr);
  } else {
    if (UGLY_FLAG_FOR_AIX) {
      header.m_abbr_offset = data.GetMaxU64(offset_ptr, 8);
    } else {
      header.m_abbr_offset = data.GetDWARFOffset(offset_ptr);
    }
    header.m_addr_size = data.GetU8(offset_ptr);
    header.m_unit_type =
        section == DIERef::Section::DebugTypes ? DW_UT_type : DW_UT_compile;
  }

  if (header.IsTypeUnit()) {
    header.m_type_hash = data.GetU64(offset_ptr);
    header.m_type_offset = data.GetDWARFOffset(offset_ptr);
  }

  bool length_OK = data.ValidOffset(header.GetNextUnitOffset() - 1);
  bool version_OK = SymbolFileDWARF::SupportedVersion(header.m_version);
  bool addr_size_OK = (header.m_addr_size == 2) || (header.m_addr_size == 4) ||
                      (header.m_addr_size == 8);
  bool type_offset_OK =
      !header.IsTypeUnit() || (header.m_type_offset <= header.GetLength());

  if (!length_OK)
    return llvm::make_error<llvm::object::GenericBinaryError>(
        "Invalid unit length");
  if (!version_OK)
    return llvm::make_error<llvm::object::GenericBinaryError>(
        "Unsupported unit version");
  if (!addr_size_OK)
    return llvm::make_error<llvm::object::GenericBinaryError>(
        "Invalid unit address size");
  if (!type_offset_OK)
    return llvm::make_error<llvm::object::GenericBinaryError>(
        "Type offset out of range");

  return header;
}

=======
>>>>>>> b2c9f7d3
llvm::Expected<DWARFUnitSP>
DWARFUnit::extract(SymbolFileDWARF &dwarf, user_id_t uid,
                   const DWARFDataExtractor &debug_info,
                   DIERef::Section section, lldb::offset_t *offset_ptr) {
  assert(debug_info.ValidOffset(*offset_ptr));

  DWARFContext &context = dwarf.GetDWARFContext();

  // FIXME: Either properly map between DIERef::Section and
  // llvm::DWARFSectionKind or switch to llvm's definition entirely.
  llvm::DWARFSectionKind section_kind_llvm =
      section == DIERef::Section::DebugInfo
          ? llvm::DWARFSectionKind::DW_SECT_INFO
          : llvm::DWARFSectionKind::DW_SECT_EXT_TYPES;

  llvm::DWARFDataExtractor debug_info_llvm = debug_info.GetAsLLVMDWARF();
  llvm::DWARFUnitHeader header;
  if (llvm::Error extract_err = header.extract(
          context.GetAsLLVM(), debug_info_llvm, offset_ptr, section_kind_llvm))
    return std::move(extract_err);

  if (context.isDwo()) {
    const llvm::DWARFUnitIndex::Entry *entry = nullptr;
    const llvm::DWARFUnitIndex &index = header.isTypeUnit()
                                            ? context.GetAsLLVM().getTUIndex()
                                            : context.GetAsLLVM().getCUIndex();
    if (index) {
      if (header.isTypeUnit())
        entry = index.getFromHash(header.getTypeHash());
      else if (auto dwo_id = header.getDWOId())
        entry = index.getFromHash(*dwo_id);
    }
    if (!entry)
      entry = index.getFromOffset(header.getOffset());
    if (entry)
      if (llvm::Error err = header.applyIndexEntry(entry))
        return std::move(err);
  }

  const llvm::DWARFDebugAbbrev *abbr = dwarf.DebugAbbrev();
  if (!abbr)
    return llvm::make_error<llvm::object::GenericBinaryError>(
        "No debug_abbrev data");

  bool abbr_offset_OK =
      dwarf.GetDWARFContext().getOrLoadAbbrevData().ValidOffset(
          header.getAbbrOffset());
  if (!abbr_offset_OK)
    return llvm::make_error<llvm::object::GenericBinaryError>(
        "Abbreviation offset for unit is not valid");

  llvm::Expected<const llvm::DWARFAbbreviationDeclarationSet *> abbrevs_or_err =
      abbr->getAbbreviationDeclarationSet(header.getAbbrOffset());
  if (!abbrevs_or_err)
    return abbrevs_or_err.takeError();

  const llvm::DWARFAbbreviationDeclarationSet *abbrevs = *abbrevs_or_err;
  if (!abbrevs)
    return llvm::make_error<llvm::object::GenericBinaryError>(
        "No abbrev exists at the specified offset.");

  bool is_dwo = dwarf.GetDWARFContext().isDwo();
  if (header.isTypeUnit())
    return DWARFUnitSP(
        new DWARFTypeUnit(dwarf, uid, header, *abbrevs, section, is_dwo));
  return DWARFUnitSP(
      new DWARFCompileUnit(dwarf, uid, header, *abbrevs, section, is_dwo));
}

const lldb_private::DWARFDataExtractor &DWARFUnit::GetData() const {
  return m_section == DIERef::Section::DebugTypes
             ? m_dwarf.GetDWARFContext().getOrLoadDebugTypesData()
             : m_dwarf.GetDWARFContext().getOrLoadDebugInfoData();
}

uint32_t DWARFUnit::GetHeaderByteSize() const {
  switch (m_header.getUnitType()) {
  case llvm::dwarf::DW_UT_compile:
    if (UGLY_FLAG_FOR_AIX)
      return 11 + 4/*GetDWARFSizeOfOffset*/;
    else
      return GetVersion() < 5 ? 11 : 12;
  case llvm::dwarf::DW_UT_partial:
    return GetVersion() < 5 ? 11 : 12;
  case llvm::dwarf::DW_UT_skeleton:
  case llvm::dwarf::DW_UT_split_compile:
    return 20;
  case llvm::dwarf::DW_UT_type:
  case llvm::dwarf::DW_UT_split_type:
    return GetVersion() < 5 ? 23 : 24;
  }
  llvm_unreachable("invalid UnitType.");
}

std::optional<uint64_t>
DWARFUnit::GetStringOffsetSectionItem(uint32_t index) const {
  lldb::offset_t offset = GetStrOffsetsBase() + index * 4;
  return m_dwarf.GetDWARFContext().getOrLoadStrOffsetsData().GetU32(&offset);
}

llvm::Expected<DWARFRangeList>
DWARFUnit::FindRnglistFromOffset(dw_offset_t offset) {
  if (GetVersion() <= 4) {
    const DWARFDebugRanges *debug_ranges = m_dwarf.GetDebugRanges();
    if (!debug_ranges)
      return llvm::make_error<llvm::object::GenericBinaryError>(
          "No debug_ranges section");
    return debug_ranges->FindRanges(this, offset);
  }

  if (!GetRnglistTable())
    return llvm::createStringError(std::errc::invalid_argument,
                                   "missing or invalid range list table");

  llvm::DWARFDataExtractor data = GetRnglistData().GetAsLLVMDWARF();

  // As DW_AT_rnglists_base may be missing we need to call setAddressSize.
  data.setAddressSize(m_header.getAddressByteSize());
  auto range_list_or_error = GetRnglistTable()->findList(data, offset);
  if (!range_list_or_error)
    return range_list_or_error.takeError();

  llvm::Expected<llvm::DWARFAddressRangesVector> llvm_ranges =
      range_list_or_error->getAbsoluteRanges(
          llvm::object::SectionedAddress{GetBaseAddress()},
          GetAddressByteSize(), [&](uint32_t index) {
            uint32_t index_size = GetAddressByteSize();
            dw_offset_t addr_base = GetAddrBase();
            lldb::offset_t offset =
                addr_base + static_cast<lldb::offset_t>(index) * index_size;
            return llvm::object::SectionedAddress{
                m_dwarf.GetDWARFContext().getOrLoadAddrData().GetMaxU64(
                    &offset, index_size)};
          });
  if (!llvm_ranges)
    return llvm_ranges.takeError();

  DWARFRangeList ranges;
  for (const llvm::DWARFAddressRange &llvm_range : *llvm_ranges) {
    ranges.Append(DWARFRangeList::Entry(llvm_range.LowPC,
                                        llvm_range.HighPC - llvm_range.LowPC));
  }
  return ranges;
}

llvm::Expected<DWARFRangeList> DWARFUnit::FindRnglistFromIndex(uint32_t index) {
  llvm::Expected<uint64_t> maybe_offset = GetRnglistOffset(index);
  if (!maybe_offset)
    return maybe_offset.takeError();
  return FindRnglistFromOffset(*maybe_offset);
}

bool DWARFUnit::HasAny(llvm::ArrayRef<dw_tag_t> tags) {
  ExtractUnitDIEIfNeeded();
  if (m_dwo)
    return m_dwo->HasAny(tags);

  for (const auto &die : m_die_array) {
    for (const auto tag : tags) {
      if (tag == die.Tag())
        return true;
    }
  }
  return false;
}<|MERGE_RESOLUTION|>--- conflicted
+++ resolved
@@ -924,97 +924,10 @@
   return *m_func_aranges_up;
 }
 
-<<<<<<< HEAD
-bool UGLY_FLAG_FOR_AIX __attribute__((weak)) = false;
-
-llvm::Error DWARFUnitHeader::ApplyIndexEntry(
-    const llvm::DWARFUnitIndex::Entry *index_entry) {
-  // We should only be calling this function when the index entry is not set and
-  // we have a valid one to set it to.
-  assert(index_entry);
-  assert(!m_index_entry);
-
-  if (m_abbr_offset)
-    return llvm::createStringError(
-        llvm::inconvertibleErrorCode(),
-        "Package unit with a non-zero abbreviation offset");
-
-  auto *unit_contrib = index_entry->getContribution();
-  if (!unit_contrib || unit_contrib->getLength32() != m_length + 4)
-    return llvm::createStringError(llvm::inconvertibleErrorCode(),
-                                   "Inconsistent DWARF package unit index");
-
-  auto *abbr_entry = index_entry->getContribution(llvm::DW_SECT_ABBREV);
-  if (!abbr_entry)
-    return llvm::createStringError(
-        llvm::inconvertibleErrorCode(),
-        "DWARF package index missing abbreviation column");
-
-  m_abbr_offset = abbr_entry->getOffset();
-  m_index_entry = index_entry;
-  return llvm::Error::success();
-}
-
-llvm::Expected<DWARFUnitHeader>
-DWARFUnitHeader::extract(const DWARFDataExtractor &data,
-                         DIERef::Section section, DWARFContext &context,
-                         lldb::offset_t *offset_ptr) {
-  DWARFUnitHeader header;
-  if (UGLY_FLAG_FOR_AIX) {
-    // FIXME: hack to get version
-    *offset_ptr += 8;
-  }
-  header.m_offset = *offset_ptr;
-  header.m_length = data.GetDWARFInitialLength(offset_ptr);
-  header.m_version = data.GetU16(offset_ptr);
-  if (header.m_version == 5) {
-    header.m_unit_type = data.GetU8(offset_ptr);
-    header.m_addr_size = data.GetU8(offset_ptr);
-    header.m_abbr_offset = data.GetDWARFOffset(offset_ptr);
-    if (header.m_unit_type == llvm::dwarf::DW_UT_skeleton ||
-        header.m_unit_type == llvm::dwarf::DW_UT_split_compile)
-      header.m_dwo_id = data.GetU64(offset_ptr);
-  } else {
-    if (UGLY_FLAG_FOR_AIX) {
-      header.m_abbr_offset = data.GetMaxU64(offset_ptr, 8);
-    } else {
-      header.m_abbr_offset = data.GetDWARFOffset(offset_ptr);
-    }
-    header.m_addr_size = data.GetU8(offset_ptr);
-    header.m_unit_type =
-        section == DIERef::Section::DebugTypes ? DW_UT_type : DW_UT_compile;
-  }
-
-  if (header.IsTypeUnit()) {
-    header.m_type_hash = data.GetU64(offset_ptr);
-    header.m_type_offset = data.GetDWARFOffset(offset_ptr);
-  }
-
-  bool length_OK = data.ValidOffset(header.GetNextUnitOffset() - 1);
-  bool version_OK = SymbolFileDWARF::SupportedVersion(header.m_version);
-  bool addr_size_OK = (header.m_addr_size == 2) || (header.m_addr_size == 4) ||
-                      (header.m_addr_size == 8);
-  bool type_offset_OK =
-      !header.IsTypeUnit() || (header.m_type_offset <= header.GetLength());
-
-  if (!length_OK)
-    return llvm::make_error<llvm::object::GenericBinaryError>(
-        "Invalid unit length");
-  if (!version_OK)
-    return llvm::make_error<llvm::object::GenericBinaryError>(
-        "Unsupported unit version");
-  if (!addr_size_OK)
-    return llvm::make_error<llvm::object::GenericBinaryError>(
-        "Invalid unit address size");
-  if (!type_offset_OK)
-    return llvm::make_error<llvm::object::GenericBinaryError>(
-        "Type offset out of range");
-
-  return header;
-}
-
-=======
->>>>>>> b2c9f7d3
+/* TODO: Removed conflicting code due to merge conflicts
+ * Refer Patches: 27,28,29,30,35 and 76 
+ * and modify the code accordingly. */
+
 llvm::Expected<DWARFUnitSP>
 DWARFUnit::extract(SymbolFileDWARF &dwarf, user_id_t uid,
                    const DWARFDataExtractor &debug_info,
