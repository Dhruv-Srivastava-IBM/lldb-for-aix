--- conflicted
+++ resolved
@@ -20,9 +20,6 @@
   set(lldb_lua_wrapper ${lua_bindings_dir}/LLDBWrapLua.cpp)
 endif()
 
-<<<<<<< HEAD
-add_lldb_library(liblldb STATIC ${option_framework}
-=======
 # Target to generate SBLanguages.h from Dwarf.def.
 set(sb_languages_file
   ${CMAKE_CURRENT_BINARY_DIR}/../../include/lldb/API/SBLanguages.h)
@@ -37,8 +34,8 @@
   WORKING_DIRECTORY ${LLVM_LIBRARY_OUTPUT_INTDIR}
 )
 
-add_lldb_library(liblldb SHARED ${option_framework}
->>>>>>> c6e4f630
+# AIX-NOTE: This is STATIC in Actual LLDB code TODO 
+add_lldb_library(liblldb STATIC ${option_framework}
   SBAddress.cpp
   SBAttachInfo.cpp
   SBBlock.cpp
